--- conflicted
+++ resolved
@@ -560,22 +560,14 @@
 				return;
 		}
 	}
-<<<<<<< HEAD
-	DBG2(DBG_ENC, "generating %N payload finished",
-		 payload_type_names, payload_type);
-	DBG3(DBG_ENC, "generated data for this payload %b",
-		 this->buffer + offset_start,
-		 (u_int)(this->out_position - this->buffer - offset_start));
-=======
 	if (this->debug)
 	{
 		DBG2(DBG_ENC, "generating %N payload finished",
 			 payload_type_names, payload_type);
 		DBG3(DBG_ENC, "generated data for this payload %b",
 			 this->buffer + offset_start,
-			 this->out_position - this->buffer - offset_start);
-	}
->>>>>>> 8c35f5d4
+			 (u_int)(this->out_position - this->buffer - offset_start));
+	}
 }
 
 METHOD(generator_t, destroy, void,
