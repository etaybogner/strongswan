/*
 * Copyright (C) 2011 Tobias Brunner
 * Copyright (C) 2009 Martin Willi
 * Hochschule fuer Technik Rapperswil
 *
 * This program is free software; you can redistribute it and/or modify it
 * under the terms of the GNU General Public License as published by the
 * Free Software Foundation; either version 2 of the License, or (at your
 * option) any later version.  See <http://www.fsf.org/copyleft/gpl.txt>.
 *
 * This program is distributed in the hope that it will be useful, but
 * WITHOUT ANY WARRANTY; without even the implied warranty of MERCHANTABILITY
 * or FITNESS FOR A PARTICULAR PURPOSE.  See the GNU General Public License
 * for more details.
 */

#include "trap_manager.h"

#include <hydra.h>
#include <daemon.h>
#include <threading/rwlock.h>
#include <utils/linked_list.h>


typedef struct private_trap_manager_t private_trap_manager_t;
typedef struct trap_listener_t trap_listener_t;

/**
 * listener to track acquires
 */
struct trap_listener_t {

	/**
	 * Implements listener interface
	 */
	listener_t listener;

	/**
	 * points to trap_manager
	 */
	private_trap_manager_t *traps;
};

/**
 * Private data of an trap_manager_t object.
 */
struct private_trap_manager_t {

	/**
	 * Public trap_manager_t interface.
	 */
	trap_manager_t public;

	/**
	 * Installed traps, as entry_t
	 */
	linked_list_t *traps;

	/**
	 * read write lock for traps list
	 */
	rwlock_t *lock;

	/**
	 * listener to track acquiring IKE_SAs
	 */
	trap_listener_t listener;
};

/**
 * A installed trap entry
 */
typedef struct {
	/** ref to peer_cfg to initiate */
	peer_cfg_t *peer_cfg;
	/** ref to instanciated CHILD_SA */
	child_sa_t *child_sa;
	/** TRUE if an acquire is pending */
	bool pending;
	/** pending IKE_SA connecting upon acquire */
	ike_sa_t *ike_sa;
} entry_t;

/**
 * actually uninstall and destroy an installed entry
 */
static void destroy_entry(entry_t *entry)
{
	entry->child_sa->destroy(entry->child_sa);
	entry->peer_cfg->destroy(entry->peer_cfg);
	free(entry);
}

METHOD(trap_manager_t, install, u_int32_t,
	private_trap_manager_t *this, peer_cfg_t *peer, child_cfg_t *child)
{
	entry_t *entry;
	ike_cfg_t *ike_cfg;
	child_sa_t *child_sa;
	host_t *me, *other;
	linked_list_t *my_ts, *other_ts;
	enumerator_t *enumerator;
	bool found = FALSE;
	status_t status;
	u_int32_t reqid;

	/* check if not already done */
	this->lock->read_lock(this->lock);
	enumerator = this->traps->create_enumerator(this->traps);
	while (enumerator->enumerate(enumerator, &entry))
	{
		if (streq(entry->child_sa->get_name(entry->child_sa),
				  child->get_name(child)))
		{
			found = TRUE;
			break;
		}
	}
	enumerator->destroy(enumerator);
	this->lock->unlock(this->lock);
	if (found)
	{
		DBG1(DBG_CFG, "CHILD_SA named '%s' already routed",
			 child->get_name(child));
		return 0;
	}

	/* try to resolve addresses */
	ike_cfg = peer->get_ike_cfg(peer);
	other = host_create_from_dns(ike_cfg->get_other_addr(ike_cfg),
								 0, ike_cfg->get_other_port(ike_cfg));
	if (!other || other->is_anyaddr(other))
	{
		DBG1(DBG_CFG, "installing trap failed, remote address unknown");
		return 0;
	}
	me = host_create_from_dns(ike_cfg->get_my_addr(ike_cfg),
					other->get_family(other), ike_cfg->get_my_port(ike_cfg));
	if (!me || me->is_anyaddr(me))
	{
		DESTROY_IF(me);
		me = hydra->kernel_interface->get_source_addr(
									hydra->kernel_interface, other, NULL);
		if (!me)
		{
			DBG1(DBG_CFG, "installing trap failed, local address unknown");
			other->destroy(other);
			return 0;
		}
		me->set_port(me, ike_cfg->get_my_port(ike_cfg));
	}

	/* create and route CHILD_SA */
	child_sa = child_sa_create(me, other, child, 0, FALSE);
	my_ts = child->get_traffic_selectors(child, TRUE, NULL, me);
	other_ts = child->get_traffic_selectors(child, FALSE, NULL, other);
	me->destroy(me);
	other->destroy(other);

	/* while we don't know the finally negotiated protocol (ESP|AH), we
	 * could iterate all proposals for a best guess (TODO). But as we
	 * support ESP only for now, we set it here. */
	child_sa->set_protocol(child_sa, PROTO_ESP);
	child_sa->set_mode(child_sa, child->get_mode(child));
	status = child_sa->add_policies(child_sa, my_ts, other_ts);
	my_ts->destroy_offset(my_ts, offsetof(traffic_selector_t, destroy));
	other_ts->destroy_offset(other_ts, offsetof(traffic_selector_t, destroy));
	if (status != SUCCESS)
	{
		child_sa->destroy(child_sa);
		DBG1(DBG_CFG, "installing trap failed");
		return 0;
	}

	reqid = child_sa->get_reqid(child_sa);
	INIT(entry,
		.child_sa = child_sa,
		.peer_cfg = peer->get_ref(peer),
	);

	this->lock->write_lock(this->lock);
	this->traps->insert_last(this->traps, entry);
	this->lock->unlock(this->lock);

	return reqid;
}

METHOD(trap_manager_t, uninstall, bool,
	private_trap_manager_t *this, u_int32_t reqid)
{
	enumerator_t *enumerator;
	entry_t *entry, *found = NULL;

	this->lock->write_lock(this->lock);
	enumerator = this->traps->create_enumerator(this->traps);
	while (enumerator->enumerate(enumerator, &entry))
	{
		if (entry->child_sa->get_reqid(entry->child_sa) == reqid)
		{
			this->traps->remove_at(this->traps, enumerator);
			found = entry;
			break;
		}
	}
	enumerator->destroy(enumerator);
	this->lock->unlock(this->lock);

	if (!found)
	{
		DBG1(DBG_CFG, "trap %d not found to uninstall", reqid);
		return FALSE;
	}

	destroy_entry(found);
	return TRUE;
}

/**
 * convert enumerated entries to peer_cfg, child_sa
 */
static bool trap_filter(rwlock_t *lock, entry_t **entry, peer_cfg_t **peer_cfg,
						void *none, child_sa_t **child_sa)
{
	if (peer_cfg)
	{
		*peer_cfg = (*entry)->peer_cfg;
	}
	if (child_sa)
	{
		*child_sa = (*entry)->child_sa;
	}
	return TRUE;
}

METHOD(trap_manager_t, create_enumerator, enumerator_t*,
	private_trap_manager_t *this)
{
	this->lock->read_lock(this->lock);
	return enumerator_create_filter(this->traps->create_enumerator(this->traps),
									(void*)trap_filter, this->lock,
									(void*)this->lock->unlock);
}

METHOD(trap_manager_t, acquire, void,
	private_trap_manager_t *this, u_int32_t reqid,
	traffic_selector_t *src, traffic_selector_t *dst)
{
	enumerator_t *enumerator;
	entry_t *entry, *found = NULL;
	peer_cfg_t *peer;
	child_cfg_t *child;
	ike_sa_t *ike_sa;

	this->lock->read_lock(this->lock);
	enumerator = this->traps->create_enumerator(this->traps);
	while (enumerator->enumerate(enumerator, &entry))
	{
		if (entry->child_sa->get_reqid(entry->child_sa) == reqid)
		{
			found = entry;
			break;
		}
	}
	enumerator->destroy(enumerator);

	if (!found)
	{
		DBG1(DBG_CFG, "trap not found, unable to acquire reqid %d",reqid);
		this->lock->unlock(this->lock);
		return;
	}
	if (!cas_bool(&found->pending, FALSE, TRUE))
	{
		DBG1(DBG_CFG, "ignoring acquire, connection attempt pending");
		this->lock->unlock(this->lock);
		return;
	}
	peer = found->peer_cfg->get_ref(found->peer_cfg);
	child = found->child_sa->get_config(found->child_sa);
	child = child->get_ref(child);
	reqid = found->child_sa->get_reqid(found->child_sa);
	/* don't hold the lock while checking out the IKE_SA */
	this->lock->unlock(this->lock);

	ike_sa = charon->ike_sa_manager->checkout_by_config(
											charon->ike_sa_manager, peer);
	if (ike_sa->get_peer_cfg(ike_sa) == NULL)
	{
<<<<<<< HEAD
		ike_sa->set_peer_cfg(ike_sa, peer);
	}
	if (ike_sa->initiate(ike_sa, child, reqid, src, dst) != DESTROY_ME)
	{
		/* make sure the entry is still there */
		this->lock->read_lock(this->lock);
		if (this->traps->find_first(this->traps, NULL,
									(void**)&found) == SUCCESS)
		{
			found->ike_sa = ike_sa;
=======
		child = found->child_sa->get_config(found->child_sa);
		peer = found->peer_cfg;
		ike_sa = charon->ike_sa_manager->checkout_by_config(
												charon->ike_sa_manager, peer);
		if (ike_sa)
		{
			if (ike_sa->get_peer_cfg(ike_sa) == NULL)
			{
				ike_sa->set_peer_cfg(ike_sa, peer);
			}
			child->get_ref(child);
			reqid = found->child_sa->get_reqid(found->child_sa);
			if (ike_sa->initiate(ike_sa, child, reqid, src, dst) != DESTROY_ME)
			{
				found->pending = ike_sa;
				charon->ike_sa_manager->checkin(charon->ike_sa_manager, ike_sa);
			}
			else
			{
				charon->ike_sa_manager->checkin_and_destroy(
												charon->ike_sa_manager, ike_sa);
			}
>>>>>>> d112a7e1
		}
		this->lock->unlock(this->lock);
		charon->ike_sa_manager->checkin(charon->ike_sa_manager, ike_sa);
	}
	else
	{
		charon->ike_sa_manager->checkin_and_destroy(
											charon->ike_sa_manager, ike_sa);
	}
	peer->destroy(peer);
}

/**
 * Complete the acquire, if successful or failed
 */
static void complete(private_trap_manager_t *this, ike_sa_t *ike_sa,
					 child_sa_t *child_sa)
{
	enumerator_t *enumerator;
	entry_t *entry;

	this->lock->read_lock(this->lock);
	enumerator = this->traps->create_enumerator(this->traps);
	while (enumerator->enumerate(enumerator, &entry))
	{
		if (entry->ike_sa != ike_sa)
		{
			continue;
		}
		if (child_sa && child_sa->get_reqid(child_sa) !=
									entry->child_sa->get_reqid(entry->child_sa))
		{
			continue;
		}
		entry->ike_sa = NULL;
		entry->pending = FALSE;
	}
	enumerator->destroy(enumerator);
	this->lock->unlock(this->lock);
}

METHOD(listener_t, ike_state_change, bool,
	trap_listener_t *listener, ike_sa_t *ike_sa, ike_sa_state_t state)
{
	switch (state)
	{
		case IKE_DESTROYING:
			complete(listener->traps, ike_sa, NULL);
			return TRUE;
		default:
			return TRUE;
	}
}

METHOD(listener_t, child_state_change, bool,
	trap_listener_t *listener, ike_sa_t *ike_sa, child_sa_t *child_sa,
	child_sa_state_t state)
{
	switch (state)
	{
		case CHILD_INSTALLED:
		case CHILD_DESTROYING:
			complete(listener->traps, ike_sa, child_sa);
			return TRUE;
		default:
			return TRUE;
	}
}

METHOD(trap_manager_t, flush, void,
	private_trap_manager_t *this)
{
	linked_list_t *traps;
	/* since destroying the CHILD_SA results in events which require a read
	 * lock we cannot destroy the list while holding the write lock */
	this->lock->write_lock(this->lock);
	traps = this->traps;
	this->traps = linked_list_create();
	this->lock->unlock(this->lock);
	traps->destroy_function(traps, (void*)destroy_entry);
}

METHOD(trap_manager_t, destroy, void,
	private_trap_manager_t *this)
{
	charon->bus->remove_listener(charon->bus, &this->listener.listener);
	this->traps->destroy_function(this->traps, (void*)destroy_entry);
	this->lock->destroy(this->lock);
	free(this);
}

/**
 * See header
 */
trap_manager_t *trap_manager_create(void)
{
	private_trap_manager_t *this;

	INIT(this,
		.public = {
			.install = _install,
			.uninstall = _uninstall,
			.create_enumerator = _create_enumerator,
			.acquire = _acquire,
			.flush = _flush,
			.destroy = _destroy,
		},
		.listener = {
			.traps = this,
			.listener = {
				.ike_state_change = _ike_state_change,
				.child_state_change = _child_state_change,
			},
		},
		.traps = linked_list_create(),
		.lock = rwlock_create(RWLOCK_TYPE_DEFAULT),
	);
	charon->bus->add_listener(charon->bus, &this->listener.listener);

	return &this->public;
}
<|MERGE_RESOLUTION|>--- conflicted
+++ resolved
@@ -284,51 +284,29 @@
 
 	ike_sa = charon->ike_sa_manager->checkout_by_config(
 											charon->ike_sa_manager, peer);
-	if (ike_sa->get_peer_cfg(ike_sa) == NULL)
-	{
-<<<<<<< HEAD
-		ike_sa->set_peer_cfg(ike_sa, peer);
-	}
-	if (ike_sa->initiate(ike_sa, child, reqid, src, dst) != DESTROY_ME)
-	{
-		/* make sure the entry is still there */
-		this->lock->read_lock(this->lock);
-		if (this->traps->find_first(this->traps, NULL,
-									(void**)&found) == SUCCESS)
-		{
-			found->ike_sa = ike_sa;
-=======
-		child = found->child_sa->get_config(found->child_sa);
-		peer = found->peer_cfg;
-		ike_sa = charon->ike_sa_manager->checkout_by_config(
-												charon->ike_sa_manager, peer);
-		if (ike_sa)
-		{
-			if (ike_sa->get_peer_cfg(ike_sa) == NULL)
+	if (ike_sa)
+	{
+		if (ike_sa->get_peer_cfg(ike_sa) == NULL)
+		{
+			ike_sa->set_peer_cfg(ike_sa, peer);
+		}
+		if (ike_sa->initiate(ike_sa, child, reqid, src, dst) != DESTROY_ME)
+		{
+			/* make sure the entry is still there */
+			this->lock->read_lock(this->lock);
+			if (this->traps->find_first(this->traps, NULL,
+										(void**)&found) == SUCCESS)
 			{
-				ike_sa->set_peer_cfg(ike_sa, peer);
+				found->ike_sa = ike_sa;
 			}
-			child->get_ref(child);
-			reqid = found->child_sa->get_reqid(found->child_sa);
-			if (ike_sa->initiate(ike_sa, child, reqid, src, dst) != DESTROY_ME)
-			{
-				found->pending = ike_sa;
-				charon->ike_sa_manager->checkin(charon->ike_sa_manager, ike_sa);
-			}
-			else
-			{
-				charon->ike_sa_manager->checkin_and_destroy(
+			this->lock->unlock(this->lock);
+			charon->ike_sa_manager->checkin(charon->ike_sa_manager, ike_sa);
+		}
+		else
+		{
+			charon->ike_sa_manager->checkin_and_destroy(
 												charon->ike_sa_manager, ike_sa);
-			}
->>>>>>> d112a7e1
-		}
-		this->lock->unlock(this->lock);
-		charon->ike_sa_manager->checkin(charon->ike_sa_manager, ike_sa);
-	}
-	else
-	{
-		charon->ike_sa_manager->checkin_and_destroy(
-											charon->ike_sa_manager, ike_sa);
+		}
 	}
 	peer->destroy(peer);
 }
