.TH IPSEC.CONF 5 "2011-12-14" "@IPSEC_VERSION@" "strongSwan"
.SH NAME
ipsec.conf \- IPsec configuration and connections
.SH DESCRIPTION
The optional
.I ipsec.conf
file
specifies most configuration and control information for the
strongSwan IPsec subsystem.
The major exception is secrets for authentication;
see
.IR ipsec.secrets (5).
Its contents are not security-sensitive.
.PP
The file is a text file, consisting of one or more
.IR sections .
White space followed by
.B #
followed by anything to the end of the line
is a comment and is ignored,
as are empty lines which are not within a section.
.PP
A line which contains
.B include
and a file name, separated by white space,
is replaced by the contents of that file,
preceded and followed by empty lines.
If the file name is not a full pathname,
it is considered to be relative to the directory containing the
including file.
Such inclusions can be nested.
Only a single filename may be supplied, and it may not contain white space,
but it may include shell wildcards (see
.IR sh (1));
for example:
.PP
.B include
.B "ipsec.*.conf"
.PP
The intention of the include facility is mostly to permit keeping
information on connections, or sets of connections,
separate from the main configuration file.
This permits such connection descriptions to be changed,
copied to the other security gateways involved, etc.,
without having to constantly extract them from the configuration
file and then insert them back into it.
Note also the
.B also
parameter (described below) which permits splitting a single logical
section (e.g. a connection description) into several actual sections.
.PP
A section
begins with a line of the form:
.PP
.I type
.I name
.PP
where
.I type
indicates what type of section follows, and
.I name
is an arbitrary name which distinguishes the section from others
of the same type.
Names must start with a letter and may contain only
letters, digits, periods, underscores, and hyphens.
All subsequent non-empty lines
which begin with white space are part of the section;
comments within a section must begin with white space too.
There may be only one section of a given type with a given name.
.PP
Lines within the section are generally of the form
.PP
\ \ \ \ \ \fIparameter\fB=\fIvalue\fR
.PP
(note the mandatory preceding white space).
There can be white space on either side of the
.BR = .
Parameter names follow the same syntax as section names,
and are specific to a section type.
Unless otherwise explicitly specified,
no parameter name may appear more than once in a section.
.PP
An empty
.I value
stands for the system default value (if any) of the parameter,
i.e. it is roughly equivalent to omitting the parameter line entirely.
A
.I value
may contain white space only if the entire
.I value
is enclosed in double quotes (\fB"\fR);
a
.I value
cannot itself contain a double quote,
nor may it be continued across more than one line.
.PP
Numeric values are specified to be either an ``integer''
(a sequence of digits) or a ``decimal number''
(sequence of digits optionally followed by `.' and another sequence of digits).
.PP
There is currently one parameter which is available in any type of
section:
.TP
.B also
the value is a section name;
the parameters of that section are appended to this section,
as if they had been written as part of it.
The specified section must exist, must follow the current one,
and must have the same section type.
(Nesting is permitted,
and there may be more than one
.B also
in a single section,
although it is forbidden to append the same section more than once.)
.PP
A section with name
.B %default
specifies defaults for sections of the same type.
For each parameter in it,
any section of that type which does not have a parameter of the same name
gets a copy of the one from the
.B %default
section.
There may be multiple
.B %default
sections of a given type,
but only one default may be supplied for any specific parameter name,
and all
.B %default
sections of a given type must precede all non-\c
.B %default
sections of that type.
.B %default
sections may not contain the
.B also
parameter.
.PP
Currently there are three types of sections:
a
.B config
section specifies general configuration information for IPsec, a
.B conn
section specifies an IPsec connection, while a
.B ca
section specifies special properties of a certification authority.
.SH "CONN SECTIONS"
A
.B conn
section contains a
.IR "connection specification" ,
defining a network connection to be made using IPsec.
The name given is arbitrary, and is used to identify the connection.
Here's a simple example:
.PP
.ne 10
.nf
.ft B
.ta 1c
conn snt
	left=192.168.0.1
	leftsubnet=10.1.0.0/16
	right=192.168.0.2
	rightsubnet=10.1.0.0/16
	keyingtries=%forever
	auto=add
.ft
.fi
.PP
A note on terminology: There are two kinds of communications going on:
transmission of user IP packets, and gateway-to-gateway negotiations for
keying, rekeying, and general control.
The path to control the connection is called 'ISAKMP SA' in IKEv1
and 'IKE SA' in the IKEv2 protocol. That what is being negotiated, the kernel
level data path, is called 'IPsec SA' or 'Child SA'.
strongSwan previously used two separate keying daemons, \fIpluto\fP and
\fIcharon\fP. This manual does not discuss \fIpluto\fP options anymore, but
only \fIcharon\fP that since strongSwan 5.0 supports both IKEv1 and IKEv2.
.PP
To avoid trivial editing of the configuration file to suit it to each system
involved in a connection,
connection specifications are written in terms of
.I left
and
.I right
participants,
rather than in terms of local and remote.
Which participant is considered
.I left
or
.I right
is arbitrary;
for every connection description an attempt is made to figure out whether
the local endpoint should act as the
.I left
or
.I right
endpoint. This is done by matching the IP addresses defined for both endpoints
with the IP addresses assigned to local network interfaces. If a match is found
then the role (left or right) that matches is going to be considered local.
If no match is found during startup,
.I left
is considered local.
This permits using identical connection specifications on both ends.
There are cases where there is no symmetry; a good convention is to
use
.I left
for the local side and
.I right
for the remote side (the first letters are a good mnemonic).
.PP
Many of the parameters relate to one participant or the other;
only the ones for
.I left
are listed here, but every parameter whose name begins with
.B left
has a
.B right
counterpart,
whose description is the same but with
.B left
and
.B right
reversed.
.PP
Parameters are optional unless marked '(required)'.
.SS "CONN PARAMETERS"
Unless otherwise noted, for a connection to work,
in general it is necessary for the two ends to agree exactly
on the values of these parameters.
.TP
.BR aaa_identity " = <id>"
defines the identity of the AAA backend used during IKEv2 EAP authentication.
This is required if the EAP client uses a method that verifies the server
identity (such as EAP-TLS), but it does not match the IKEv2 gateway identity.
.TP
.BR also " = <name>"
includes conn section
.BR <name> .
.TP
.BR authby " = " pubkey " | rsasig | ecdsasig | psk | never | xauthpsk | xauthrsasig"
how the two security gateways should authenticate each other;
acceptable values are
.B psk
or
.B secret
for pre-shared secrets,
.B pubkey
(the default) for public key signatures as well as the synonyms
.B rsasig
for RSA digital signatures and
.B ecdsasig
for Elliptic Curve DSA signatures.
.B never
can be used if negotiation is never to be attempted or accepted (useful for
shunt-only conns).
Digital signatures are superior in every way to shared secrets.
IKEv1 additionally supports the values
.B xauthpsk
and
.B xauthrsasig
<<<<<<< HEAD
that will enable eXtended Authentication (XAuth) in addition to IKEv1 main mode
based on shared secrets  or digital RSA signatures, respectively.
IKEv2 additionally supports the value
.BR eap ,
which indicates an initiator to request EAP authentication. The EAP method
to use is selected by the server (see
.BR eap ).
This parameter is deprecated for IKEv2 connections, as two peers do not need
to agree on an authentication method. Use the
=======
that will enable eXtended AUTHentication (XAUTH) in addition to IKEv1 main mode
based on shared secrets or digital RSA signatures, respectively.
This parameter is deprecated, as two peers do not need to agree on an
authentication method in IKEv2. Use the
>>>>>>> d112a7e1
.B leftauth
parameter instead to define authentication methods.
.TP
.BR auto " = " ignore " | add | route | start"
what operation, if any, should be done automatically at IPsec startup;
currently-accepted values are
.BR add ,
.BR route ,
.B start
and
.B ignore
(the default).
.B add
loads a connection without starting it.
.B route
loads a connection and installs kernel traps. If traffic is detected between
.B leftsubnet
and
.B rightsubnet
, a connection is established.
.B start
loads a connection and brings it up immediately.
.B ignore
ignores the connection. This is equal to delete a connection from the config
file.
Relevant only locally, other end need not agree on it
(but in general, for an intended-to-be-permanent connection,
both ends should use
.B auto=start
to ensure that any reboot causes immediate renegotiation).
.TP
.BR compress " = yes | " no
whether IPComp compression of content is proposed on the connection
(link-level compression does not work on encrypted data,
so to be effective, compression must be done \fIbefore\fR encryption);
acceptable values are
.B yes
and
.B no
(the default). A value of
.B yes
causes IPsec to propose both compressed and uncompressed,
and prefer compressed.
A value of
.B no
prevents IPsec from proposing compression;
a proposal to compress will still be accepted. IPComp is currently not supported
with IKEv1.
.TP
.BR dpdaction " = " none " | clear | hold | restart"
controls the use of the Dead Peer Detection protocol (DPD, RFC 3706) where
R_U_THERE notification messages (IKEv1) or empty INFORMATIONAL messages (IKEv2)
are periodically sent in order to check the
liveliness of the IPsec peer. The values
.BR clear ,
.BR hold ,
and
.B restart
all activate DPD. If no activity is detected, all connections with a dead peer
are stopped and unrouted
.RB ( clear ),
put in the hold state
.RB ( hold )
or restarted
.RB ( restart ).
The default is
.B none
which disables the active sending of DPD messages.
.TP
.BR dpddelay " = " 30s " | <time>"
defines the period time interval with which R_U_THERE messages/INFORMATIONAL
exchanges are sent to the peer. These are only sent if no other traffic is
received. In IKEv2, a value of 0 sends no additional INFORMATIONAL
messages and uses only standard messages (such as those to rekey) to detect
dead peers.
.TP
.BR closeaction " = " none " | clear | hold | restart"
defines the action to take if the remote peer unexpectedly closes a CHILD_SA.
A closeaction should not be
used if the peer uses reauthentication or uniquids checking, as these events
might trigger a closeaction when not desired. Closeactions are currently
not supported with IKEv1.
.TP
.BR inactivity " = <time>"
defines the timeout interval, after which a CHILD_SA is closed if it did
not send or receive any traffic.
.TP
.BR eap_identity " = <id>"
defines the identity the client uses to reply to a EAP Identity request.
If defined on the EAP server, the defined identity will be used as peer
identity during EAP authentication. The special value
.B %identity
uses the EAP Identity method to ask the client for an EAP identity. If not
defined, the IKEv2 identity will be used as EAP identity.
.TP
.BR esp " = <cipher suites>"
comma-separated list of ESP encryption/authentication algorithms to be used
for the connection, e.g.
.BR aes128-sha256 .
The notation is
.BR encryption-integrity[-dhgroup][-esnmode] .
.br
Defaults to
.BR aes128-sha1,3des-sha1 .
The daemon adds its extensive default proposal to this default
or the configured value.  To restrict it to the configured proposal an
exclamation mark
.RB ( ! )
can be added at the end.
.br
.BR Note :
As a responder the daemon accepts the first supported proposal received from
the peer. In order to restrict a responder to only accept specific cipher
suites, the strict flag
.RB ( ! ,
exclamation mark) can be used, e.g: aes256-sha512-modp4096!
.br
If
.B dh-group
is specified, CHILD_SA/Quick Mode setup and rekeying include a separate
Diffie-Hellman exchange.  Valid values for
.B esnmode
(IKEv2 only) are
.B esn
and
.BR noesn .
Specifying both negotiates Extended Sequence Number support with the peer,
the default is
.B noesn.
.TP
.BR forceencaps " = yes | " no
force UDP encapsulation for ESP packets even if no NAT situation is detected.
This may help to surmount restrictive firewalls. In order to force the peer to
encapsulate packets, NAT detection payloads are faked.
.TP
.BR ike " = <cipher suites>"
comma-separated list of IKE/ISAKMP SA encryption/authentication algorithms
to be used, e.g.
.BR aes128-sha1-modp2048 .
The notation is
.BR encryption-integrity-dhgroup .
In IKEv2, multiple algorithms and proposals may be included, such as
aes128-aes256-sha1-modp1536-modp2048,3des-sha1-md5-modp1024.
.br
Defaults to
.B aes128-sha1-modp2048,3des-sha1-modp1536 .
The daemon adds its extensive default proposal to this
default or the configured value.  To restrict it to the configured proposal an
exclamation mark
.RB ( ! )
can be added at the end.
.br
.BR Note :
As a responder the daemon accepts the first supported proposal received from
the peer.  In order to restrict a responder to only accept specific cipher
suites, the strict flag
.BR ( ! ,
exclamation mark) can be used, e.g: aes256-sha512-modp4096!
.TP
.BR ikelifetime " = " 3h " | <time>"
how long the keying channel of a connection (ISAKMP or IKE SA)
should last before being renegotiated. Also see EXPIRY/REKEY below.
.TP
.BR installpolicy " = " yes " | no"
decides whether IPsec policies are installed in the kernel by the charon daemon
for a given connection. Allows peaceful cooperation e.g. with
the Mobile IPv6 daemon mip6d who wants to control the kernel policies.
Acceptable values are
.B yes
(the default) and
.BR no .
.TP
.BR keyexchange " = " ike " | ikev1 | ikev2"
method of key exchange;
which protocol should be used to initialize the connection. Connections marked with
.B ike
use IKEv2 when initiating, but accept any protocol version when responding.
.TP
.BR keyingtries " = " 3 " | <number> | %forever"
how many attempts (a whole number or \fB%forever\fP) should be made to
negotiate a connection, or a replacement for one, before giving up
(default
.BR 3 ).
The value \fB%forever\fP
means 'never give up'.
Relevant only locally, other end need not agree on it.
.TP
.B keylife
synonym for
.BR lifetime .
.TP
.BR left " = <ip address> | <fqdn> | %defaultroute | " %any
(required)
the IP address of the left participant's public-network interface
or one of several magic values.
If it is
.BR %defaultroute ,
.B left
will be filled in automatically with the local address
of the default-route interface (as determined at IPsec startup time and
during configuration update).
Either
.B left
or
.B right
may be
.BR %defaultroute ,
but not both.

The value
.B %any
for the local endpoint signifies an address to be filled in (by automatic
keying) during negotiation. If the local peer initiates the connection setup
the routing table will be queried to determine the correct local IP address.
In case the local peer is responding to a connection setup then any IP address
that is assigned to a local interface will be accepted.
.br

If
.B %any
is used for the remote endpoint it literally means any IP address.

Please note that with the usage of wildcards multiple connection descriptions
might match a given incoming connection attempt. The most specific description
is used in that case.
.TP
.BR leftauth " = <auth method>"
Authentication method to use locally (left) or require from the remote (right)
side.
Acceptable values are
.B pubkey
for public key authentication (RSA/ECDSA),
.B psk
for pre-shared key authentication,
.B eap
to (require the) use of the Extensible Authentication Protocol in IKEv2, and
.B xauth
for IKEv1 eXtended Authentication.
To require a trustchain public key strength for the remote side, specify the
key type followed by the strength in bits (for example
.BR rsa-2048
or
.BR ecdsa-256 ).
For
.B eap,
an optional EAP method can be appended. Currently defined methods are
.BR eap-aka ,
.BR eap-sim ,
.BR eap-gtc ,
.BR eap-md5 ,
.BR eap-tls ,
.B eap-mschapv2
and
.BR eap-radius .
Alternatively, IANA assigned EAP method numbers are accepted. Vendor specific
EAP methods are defined in the form
.B eap-type-vendor
.RB "(e.g. " eap-7-12345 ).
For
.B xauth,
a XAuth authentication backend can be specified, such as
.B xauth-generic
or
.B xauth-eap .
If XAuth is used in
.BR leftauth ,
Hybrid authentication is used. For traditional XAuth authentication, define
XAuth in
.BR lefauth2 .
.TP
.BR leftauth2 " = <auth method>"
Same as
.BR leftauth ,
but defines an additional authentication exchange. In IKEv1, only XAuth can be
used in the second authentication round. IKEv2 supports multiple complete
authentication rounds using "Multiple Authentication Exchanges" defined
in RFC4739. This allows, for example, separated authentication
of host and user.
.TP
.BR leftca " = <issuer dn> | %same"
the distinguished name of a certificate authority which is required to
lie in the trust path going from the left participant's certificate up
to the root certification authority.
.TP
.BR leftca2 " = <issuer dn> | %same"
Same as
.BR leftca ,
but for the second authentication round (IKEv2 only).
.TP
.BR leftcert " = <path>"
the path to the left participant's X.509 certificate. The file can be encoded
either in PEM or DER format. OpenPGP certificates are supported as well.
Both absolute paths or paths relative to \fI/etc/ipsec.d/certs\fP
are accepted. By default
.B leftcert
sets
.B leftid
to the distinguished name of the certificate's subject and
.B leftca
to the distinguished name of the certificate's issuer.
The left participant's ID can be overridden by specifying a
.B leftid
value which must be certified by the certificate, though.
.TP
.BR leftcert2 " = <path>"
Same as
.B leftcert,
but for the second authentication round (IKEv2 only).
.TP
.BR leftcertpolicy " = <OIDs>"
Comma separated list of certificate policy OIDs the peers certificate must have.
OIDs are specified using the numerical dotted representation (IKEv2 only).
.TP
.BR leftfirewall " = yes | " no
whether the left participant is doing forwarding-firewalling
(including masquerading) using iptables for traffic from \fIleftsubnet\fR,
which should be turned off (for traffic to the other subnet)
once the connection is established;
acceptable values are
.B yes
and
.B no
(the default).
May not be used in the same connection description with
.BR leftupdown .
Implemented as a parameter to the default \fBipsec _updown\fR script.
See notes below.
Relevant only locally, other end need not agree on it.

If one or both security gateways are doing forwarding firewalling
(possibly including masquerading),
and this is specified using the firewall parameters,
tunnels established with IPsec are exempted from it
so that packets can flow unchanged through the tunnels.
(This means that all subnets connected in this manner must have
distinct, non-overlapping subnet address blocks.)
This is done by the default \fBipsec _updown\fR script.

In situations calling for more control,
it may be preferable for the user to supply his own
.I updown
script,
which makes the appropriate adjustments for his system.
.TP
.BR leftgroups " = <group list>"
a comma separated list of group names. If the
.B leftgroups
parameter is present then the peer must be a member of at least one
of the groups defined by the parameter.
.TP
.BR lefthostaccess " = yes | " no
inserts a pair of INPUT and OUTPUT iptables rules using the default
\fBipsec _updown\fR script, thus allowing access to the host itself
in the case where the host's internal interface is part of the
negotiated client subnet.
Acceptable values are
.B yes
and
.B no
(the default).
.TP
.BR leftid " = <id>"
how the left participant should be identified for authentication;
defaults to
.BR left .
Can be an IP address or a fully-qualified domain name preceded by
.B @
(which is used as a literal string and not resolved).
.TP
.BR leftid2 " = <id>"
identity to use for a second authentication for the left participant
(IKEv2 only); defaults to
.BR leftid .
.TP
.BR leftikeport " = <port>"
UDP port the left participant uses for IKE communication.
If unspecified, port 500 is used with the port floating
to 4500 if a NAT is detected or MOBIKE is enabled. Specifying a local IKE port
different from the default additionally requires a socket implementation that
listens to this port.
.TP
.BR leftnexthop " = %direct | %defaultroute | <ip address> | <fqdn>"
this parameter is usually not needed any more because the NETKEY IPsec stack
does not require explicit routing entries for the traffic to be tunneled. If
.B leftsourceip
is used with IKEv1 then
.B leftnexthop
must still be set in order for the source routes to work properly.
.TP
.BR leftprotoport " = <protocol>/<port>"
restrict the traffic selector to a single protocol and/or port.
Examples:
.B leftprotoport=tcp/http
or
.B leftprotoport=6/80
or
.B leftprotoport=udp
.TP
.BR leftsendcert " = never | no | " ifasked " | always | yes"
Accepted values are
.B never
or
.BR no ,
.B always
or
.BR yes ,
and
.BR ifasked " (the default),"
the latter meaning that the peer must send a certificate request payload in
order to get a certificate in return.
.TP
.BR leftsourceip " = %config | %cfg | %modeconfig | %modecfg | <ip address>"
The internal source IP to use in a tunnel, also known as virtual IP. If the
value is one of the synonyms
.BR %config ,
.BR %cfg ,
.BR %modeconfig ,
or
.BR %modecfg ,
an address is requested from the peer.
.TP
.BR rightsourceip " = %config | <network>/<netmask> | %poolname"
The internal source IP to use in a tunnel for the remote peer. If the
value is
.B %config
on the responder side, the initiator must propose an address which is then
echoed back. Also supported are address pools expressed as
\fInetwork\fB/\fInetmask\fR
or the use of an external IP address pool using %\fIpoolname\fR,
where \fIpoolname\fR is the name of the IP address pool used for the lookup.
.TP
.BR leftsubnet " = <ip subnet>"
private subnet behind the left participant, expressed as
\fInetwork\fB/\fInetmask\fR;
if omitted, essentially assumed to be \fIleft\fB/32\fR,
signifying that the left end of the connection goes to the left participant
only. Configured subnet of the peers may differ, the protocol narrows it to
the greatest common subnet. In IKEv1, this may lead to problems with other
implementations, make sure to configure identical subnets in such
configurations. IKEv2 supports multiple subnets separated by commas, IKEv1 only
interprets the first subnet of such a definition.
.TP
.BR leftupdown " = <path>"
what ``updown'' script to run to adjust routing and/or firewalling
when the status of the connection
changes (default
.BR "ipsec _updown" ).
May include positional parameters separated by white space
(although this requires enclosing the whole string in quotes);
including shell metacharacters is unwise.
Relevant only locally, other end need not agree on it. Charon uses the updown
script to insert firewall rules only, since routing has been implemented
directly into the daemon.
.TP
.BR lifebytes " = <number>"
the number of bytes transmitted over an IPsec SA before it expires.
.TP
.BR lifepackets " = <number>"
the number of packets transmitted over an IPsec SA before it expires.
.TP
.BR lifetime " = " 1h " | <time>"
how long a particular instance of a connection
(a set of encryption/authentication keys for user packets) should last,
from successful negotiation to expiry;
acceptable values are an integer optionally followed by
.BR s
(a time in seconds)
or a decimal number followed by
.BR m ,
.BR h ,
or
.B d
(a time
in minutes, hours, or days respectively)
(default
.BR 1h ,
maximum
.BR 24h ).
Normally, the connection is renegotiated (via the keying channel)
before it expires (see
.BR margintime ).
The two ends need not exactly agree on
.BR lifetime ,
although if they do not,
there will be some clutter of superseded connections on the end
which thinks the lifetime is longer. Also see EXPIRY/REKEY below.
.TP
.BR marginbytes " = <number>"
how many bytes before IPsec SA expiry (see
.BR lifebytes )
should attempts to negotiate a replacement begin.
.TP
.BR marginpackets " = <number>"
how many packets before IPsec SA expiry (see
.BR lifepackets )
should attempts to negotiate a replacement begin.
.TP
.BR margintime " = " 9m " | <time>"
how long before connection expiry or keying-channel expiry
should attempts to
negotiate a replacement
begin; acceptable values as for
.B lifetime
(default
.BR 9m ).
Relevant only locally, other end need not agree on it. Also see EXPIRY/REKEY
below.
.TP
.BR mark " = <value>[/<mask>]"
sets an XFRM mark in the inbound and outbound
IPsec SAs and policies. If the mask is missing then a default
mask of
.B 0xffffffff
is assumed.
.TP
.BR mark_in " = <value>[/<mask>]"
sets an XFRM mark in the inbound IPsec SA and
policy. If the mask is missing then a default mask of
.B 0xffffffff
is assumed.
.TP
.BR mark_out " = <value>[/<mask>]"
sets an XFRM mark in the outbound IPsec SA and
policy. If the mask is missing then a default mask of
.B 0xffffffff
is assumed.
.TP
.BR mobike " = " yes " | no"
enables the IKEv2 MOBIKE protocol defined by RFC 4555. Accepted values are
.B yes
(the default) and
.BR no .
If set to
.BR no ,
the charon daemon will not actively propose MOBIKE as initiator and
ignore the MOBIKE_SUPPORTED notify as responder.
.TP
.BR modeconfig " = push | " pull
defines which mode is used to assign a virtual IP.
Accepted values are
.B push
and
.B pull
(the default).
Push mode is currently not supported in charon, hence this parameter has no
effect.
.TP
.BR reauth " = " yes " | no"
whether rekeying of an IKE_SA should also reauthenticate the peer. In IKEv1,
reauthentication is always done. In IKEv2, a value of
.B no
rekeys without uninstalling the IPsec SAs, a value of
.B yes
(the default) creates a new IKE_SA from scratch and tries to recreate
all IPsec SAs.
.TP
.BR rekey " = " yes " | no"
whether a connection should be renegotiated when it is about to expire;
acceptable values are
.B yes
(the default)
and
.BR no .
The two ends need not agree, but while a value of
.B no
prevents charon from requesting renegotiation,
it does not prevent responding to renegotiation requested from the other end,
so
.B no
will be largely ineffective unless both ends agree on it.
.TP
.BR rekeyfuzz " = " 100% " | <percentage>"
maximum percentage by which
.BR marginbytes ,
.B marginpackets
and
.B margintime
should be randomly increased to randomize rekeying intervals
(important for hosts with many connections);
acceptable values are an integer,
which may exceed 100,
followed by a `%'
(defaults to
.BR 100% ).
The value of
.BR marginTYPE ,
after this random increase,
must not exceed
.B lifeTYPE
(where TYPE is one of
.IR bytes ,
.I packets
or
.IR time ).
The value
.B 0%
will suppress randomization.
Relevant only locally, other end need not agree on it. Also see EXPIRY/REKEY
below.
.TP
.B rekeymargin
synonym for
.BR margintime .
.TP
.BR reqid " = <number>"
sets the reqid for a given connection to a pre-configured fixed value.
.TP
.BR tfc " = <value>"
number of bytes to pad ESP payload data to. Traffic Flow Confidentiality
is currently supported in IKEv2 and applies to outgoing packets only. The
special value
.BR %mtu
fills up ESP packets with padding to have the size of the MTU.
.TP
.BR type " = " tunnel " | transport | transport_proxy | passthrough | drop"
the type of the connection; currently the accepted values
are
.B tunnel
(the default)
signifying a host-to-host, host-to-subnet, or subnet-to-subnet tunnel;
.BR transport ,
signifying host-to-host transport mode;
.BR transport_proxy ,
signifying the special Mobile IPv6 transport proxy mode;
.BR passthrough ,
signifying that no IPsec processing should be done at all;
.BR drop ,
<<<<<<< HEAD
signifying that packets should be discarded; and
.BR reject ,
signifying that packets should be discarded and a diagnostic ICMP returned
.RB ( reject
is currently not supported by the NETKEY stack of the Linux 2.6 kernel).
=======
signifying that packets should be discarded.
>>>>>>> d112a7e1
.TP
.BR xauth " = " client " | server"
specifies the role in the XAuth protocol if activated by
.B authby=xauthpsk
or
.B authby=xauthrsasig.
Accepted values are
.B server
and
.B client
(the default).
.TP
.BR xauth_identity " = <id>"
defines the identity/username the client uses to reply to an XAuth request.
If not defined, the IKEv1 identity will be used as XAuth identity.

.SS "CONN PARAMETERS: IKEv2 MEDIATION EXTENSION"
The following parameters are relevant to IKEv2 Mediation Extension
operation only.
.TP
.BR mediation " = yes | " no
whether this connection is a mediation connection, ie. whether this
connection is used to mediate other connections.  Mediation connections
create no child SA. Acceptable values are
.B no
(the default) and
.BR yes .
.TP
.BR mediated_by " = <name>"
the name of the connection to mediate this connection through.  If given,
the connection will be mediated through the named mediation connection.
The mediation connection must set
.BR mediation=yes .
.TP
.BR me_peerid " = <id>"
ID as which the peer is known to the mediation server, ie. which the other
end of this connection uses as its
.B leftid
on its connection to the mediation server.  This is the ID we request the
mediation server to mediate us with.  If
.B me_peerid
is not given, the
.B rightid
of this connection will be used as peer ID.

.SH "CA SECTIONS"
These are optional sections that can be used to assign special
parameters to a Certification Authority (CA). Because the daemons
automatically import CA certificates from \fI/etc/ipsec.d/cacerts\fP,
there is no need to explicitly add them with a CA section, unless you
want to assign special parameters (like a CRL) to a CA.
.TP
.BR also " = <name>"
includes ca section
.BR <name> .
.TP
.BR auto " = " ignore " | add"
currently can have either the value
.B ignore
(the default) or
.BR add .
.TP
.BR cacert " = <path>"
defines a path to the CA certificate either relative to
\fI/etc/ipsec.d/cacerts\fP or as an absolute path.
.TP
.BR crluri " = <uri>"
defines a CRL distribution point (ldap, http, or file URI)
.TP
.B crluri1
synonym for
.B crluri.
.TP
.BR crluri2 " = <uri>"
defines an alternative CRL distribution point (ldap, http, or file URI)
.TP
.TP
.BR ocspuri " = <uri>"
defines an OCSP URI.
.TP
.B ocspuri1
synonym for
.B ocspuri.
.TP
.BR ocspuri2 " = <uri>"
defines an alternative OCSP URI.
.TP
.BR certuribase " = <uri>"
defines the base URI for the Hash and URL feature supported by IKEv2.
Instead of exchanging complete certificates, IKEv2 allows to send an URI
that resolves to the DER encoded certificate. The certificate URIs are built
by appending the SHA1 hash of the DER encoded certificates to this base URI.
.SH "CONFIG SECTIONS"
At present, the only
.B config
section known to the IPsec software is the one named
.BR setup ,
which contains information used when the software is being started.
The currently-accepted
.I parameter
names in a
.B config
.B setup
section are:
.TP
.BR strictcrlpolicy " = yes | ifuri | " no
defines if a fresh CRL must be available in order for the peer authentication
based on RSA signatures to succeed.
IKEv2 additionally recognizes
.B ifuri
which reverts to
.B yes
if at least one CRL URI is defined and to
.B no
if no URI is known.
.TP
.BR uniqueids " = " yes " | no | replace | keep"
whether a particular participant ID should be kept unique,
with any new (automatically keyed)
connection using an ID from a different IP address
deemed to replace all old ones using that ID;
acceptable values are
.B yes
(the default)
and
.BR no .
Participant IDs normally \fIare\fR unique,
so a new (automatically-keyed) connection using the same ID is
almost invariably intended to replace an old one.
The daemon also accepts the value
.B replace
which is identical to
.B yes
and the value
.B keep
to reject new IKE_SA setups and keep the duplicate established earlier.
.TP
.BR charondebug " = <debug list>"
how much charon debugging output should be logged.
A comma separated list containing type/level-pairs may
be specified, e.g:
.B dmn 3, ike 1, net -1.
Acceptable values for types are
.B dmn, mgr, ike, chd, job, cfg, knl, net, asn, enc, lib, tls, tnc, imc, imv, pts
and the level is one of
.B -1, 0, 1, 2, 3, 4
(for silent, audit, control, controlmore, raw, private).  By default, the level
is set to
.B 1
for all types.  For more flexibility see LOGGER CONFIGURATION in
.IR strongswan.conf (5).

.SH SA EXPIRY/REKEY
The IKE SAs and IPsec SAs negotiated by the daemon can be configured to expire
after a specific amount of time. For IPsec SAs this can also happen after a
specified number of transmitted packets or transmitted bytes. The following
settings can be used to configure this:
.TS
l r l r,- - - -,lB s lB s,a r a r.
Setting	Default	Setting	Default
IKE SA	IPsec SA
ikelifetime	3h	lifebytes	-
		lifepackets	-
		lifetime	1h
.TE
.SS Rekeying
IKE SAs as well as IPsec SAs can be rekeyed before they expire. This can be
configured using the following settings:
.TS
l r l r,- - - -,lB s lB s,a r a r.
Setting	Default	Setting	Default
IKE and IPsec SA	IPsec SA
margintime	9m	marginbytes	-
		marginpackets	-
.TE
.SS Randomization
To avoid collisions the specified margins are increased randomly before
subtracting them from the expiration limits (see formula below). This is
controlled by the
.B rekeyfuzz
setting:
.TS
l r,- -,lB s,a r.
Setting	Default
IKE and IPsec SA
rekeyfuzz	100%
.TE
.PP
Randomization can be disabled by setting
.BR rekeyfuzz " to " 0% .
.SS Formula
The following formula is used to calculate the rekey time of IPsec SAs:
.PP
.EX
 rekeytime = lifetime - (margintime + random(0, margintime * rekeyfuzz))
.EE
.PP
It applies equally to IKE SAs and byte and packet limits for IPsec SAs.
.SS Example
Let's consider the default configuration:
.PP
.EX
	lifetime = 1h
	margintime = 9m
	rekeyfuzz = 100%
.EE
.PP
From the formula above follows that the rekey time lies between:
.PP
.EX
	rekeytime_min = 1h - (9m + 9m) = 42m
	rekeytime_max = 1h - (9m + 0m) = 51m
.EE
.PP
Thus, the daemon will attempt to rekey the IPsec SA at a random time
between 42 and 51 minutes after establishing the SA. Or, in other words,
between 9 and 18 minutes before the SA expires.
.SS Notes
.IP \[bu]
Since the rekeying of an SA needs some time, the margin values must not be
too low.
.IP \[bu]
The value
.B margin... + margin... * rekeyfuzz
must not exceed the original limit. For example, specifying
.B margintime = 30m
in the default configuration is a bad idea as there is a chance that the rekey
time equals zero and, thus, rekeying gets disabled.
.SH FILES
.nf
/etc/ipsec.conf
/etc/ipsec.d/aacerts
/etc/ipsec.d/acerts
/etc/ipsec.d/cacerts
/etc/ipsec.d/certs
/etc/ipsec.d/crls

.SH SEE ALSO
strongswan.conf(5), ipsec.secrets(5), ipsec(8)
.SH HISTORY
Originally written for the FreeS/WAN project by Henry Spencer.
Updated and extended for the strongSwan project <http://www.strongswan.org> by
Tobias Brunner, Andreas Steffen and Martin Willi.
.SH BUGS
.PP
If conns are to be added before DNS is available, \fBleft=\fP\fIFQDN\fP
will fail.<|MERGE_RESOLUTION|>--- conflicted
+++ resolved
@@ -258,22 +258,10 @@
 .B xauthpsk
 and
 .B xauthrsasig
-<<<<<<< HEAD
-that will enable eXtended Authentication (XAuth) in addition to IKEv1 main mode
-based on shared secrets  or digital RSA signatures, respectively.
-IKEv2 additionally supports the value
-.BR eap ,
-which indicates an initiator to request EAP authentication. The EAP method
-to use is selected by the server (see
-.BR eap ).
-This parameter is deprecated for IKEv2 connections, as two peers do not need
-to agree on an authentication method. Use the
-=======
 that will enable eXtended AUTHentication (XAUTH) in addition to IKEv1 main mode
 based on shared secrets or digital RSA signatures, respectively.
 This parameter is deprecated, as two peers do not need to agree on an
 authentication method in IKEv2. Use the
->>>>>>> d112a7e1
 .B leftauth
 parameter instead to define authentication methods.
 .TP
@@ -901,15 +889,7 @@
 .BR passthrough ,
 signifying that no IPsec processing should be done at all;
 .BR drop ,
-<<<<<<< HEAD
-signifying that packets should be discarded; and
-.BR reject ,
-signifying that packets should be discarded and a diagnostic ICMP returned
-.RB ( reject
-is currently not supported by the NETKEY stack of the Linux 2.6 kernel).
-=======
 signifying that packets should be discarded.
->>>>>>> d112a7e1
 .TP
 .BR xauth " = " client " | server"
 specifies the role in the XAuth protocol if activated by
